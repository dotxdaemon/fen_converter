# PURE CINEMA
<<<<<<< HEAD

PURE CINEMA is a simple Flask application for storing and displaying cinematography shots. Upload images with metadata including title, movie, director, director of photography, and release year. Browse your gallery with all details shown.
=======


>>>>>>> e38f2494

### Running locally

```bash
pip install -r requirements.txt
python cine_storage/app.py
```

The uploads are stored in `cine_storage/uploads`. They are ignored by Git via `.gitignore`.<|MERGE_RESOLUTION|>--- conflicted
+++ resolved
@@ -1,11 +1,5 @@
 # PURE CINEMA
-<<<<<<< HEAD
 
-PURE CINEMA is a simple Flask application for storing and displaying cinematography shots. Upload images with metadata including title, movie, director, director of photography, and release year. Browse your gallery with all details shown.
-=======
-
-
->>>>>>> e38f2494
 
 ### Running locally
 
