--- conflicted
+++ resolved
@@ -1,5 +1 @@
 Flask
-<<<<<<< HEAD
-Pillow
-=======
->>>>>>> a62d80b1
