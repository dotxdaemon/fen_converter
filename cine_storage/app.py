--- conflicted
+++ resolved
@@ -30,47 +30,6 @@
 
 
 
-<<<<<<< HEAD
-def build_indices(entries):
-    indices = {"title": {}, "movie": {}, "dop": {}, "year": {}}
-    for entry in entries:
-        for field in indices.keys():
-            value = str(entry.get(field, "")).lower()
-            indices[field].setdefault(value, []).append(entry)
-    return indices
-
-
-# Load existing entries and build initial indices
-entries = load_entries()
-search_indices = build_indices(entries)
-
-
-def save_entries(entries) -> None:
-    with open(DATA_FILE, 'w') as f:
-        json.dump(entries, f)
-=======
-def read_exif_metadata(file_obj):
-    """Extract select EXIF tags as strings."""
-    metadata = {}
-    try:
-        file_obj.seek(0)
-        tags = exifread.process_file(file_obj, details=False)
-    except Exception:
-        return metadata
-
-    def tag_value(name):
-        val = tags.get(name)
-        return str(val) if val else ''
-
-    metadata['title'] = tag_value('Image XPTitle') or tag_value('Image ImageDescription')
-    metadata['movie'] = tag_value('Image XPSubject')
-    metadata['director'] = tag_value('Image XPAuthor')
-    metadata['dop'] = tag_value('Image Artist')
-    dt = tag_value('EXIF DateTimeOriginal')
-    if dt:
-        metadata['year'] = dt.split(':')[0]
-    return metadata
->>>>>>> ab92380b
 
 
 def update_indices(entry):
@@ -81,29 +40,7 @@
 
 @app.route('/')
 def index():
-<<<<<<< HEAD
-    return render_template('index.html', entries=entries, query='')
 
-
-@app.route('/search')
-def search():
-    q = request.args.get('q', '').strip().lower()
-    results = []
-    seen = set()
-    if q:
-        for field_index in search_indices.values():
-            for key, items in field_index.items():
-                if q in key:
-                    for entry in items:
-                        fid = entry.get('filename')
-                        if fid not in seen:
-                            results.append(entry)
-                            seen.add(fid)
-    return render_template('index.html', entries=results, query=q)
-=======
-    entries = Shot.query.order_by(Shot.id.desc()).all()
-    return render_template('index.html', entries=entries)
->>>>>>> ab92380b
 
 @app.route('/upload', methods=['GET', 'POST'])
 def upload():
@@ -127,30 +64,7 @@
         filename = datetime.now().strftime('%Y%m%d%H%M%S_') + secure_filename(file.filename)
         filepath = os.path.join(app.config['UPLOAD_FOLDER'], filename)
         file.save(filepath)
-<<<<<<< HEAD
-        entry = {
-            'title': title,
-            'filename': filename,
-            'movie': movie,
-            'director': director,
-            'dop': dop,
-            'year': year,
-        }
-        entries.insert(0, entry)
-        update_indices(entry)
-        save_entries(entries)
-=======
-        shot = Shot(
-            title=title or None,
-            filename=filename,
-            movie=movie or None,
-            director=director or None,
-            dop=dop or None,
-            year=int(year) if year else None,
-        )
-        db.session.add(shot)
-        db.session.commit()
->>>>>>> ab92380b
+
     return redirect(url_for('index'))
 
 
