--- conflicted
+++ resolved
@@ -2,11 +2,6 @@
 from datetime import datetime
 from flask import Flask, render_template, request, redirect, url_for, send_from_directory
 from werkzeug.utils import secure_filename
-<<<<<<< HEAD
-import exifread
-=======
-from .models import db, Shot, migrate_from_files
->>>>>>> 9c672eab
 
 BASE_DIR = os.path.dirname(__file__)
 UPLOAD_FOLDER = os.path.join(BASE_DIR, 'uploads')
