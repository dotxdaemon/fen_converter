import os
from datetime import datetime
from flask import Flask, render_template, request, redirect, url_for, send_from_directory
from werkzeug.utils import secure_filename
from PIL import Image

BASE_DIR = os.path.dirname(__file__)
UPLOAD_FOLDER = os.path.join(BASE_DIR, 'uploads')
<<<<<<< HEAD
THUMB_FOLDER = os.path.join(BASE_DIR, 'thumbs')
DATA_FILE = os.path.join(BASE_DIR, 'data.json')
=======
DATABASE_FILE = os.path.join(BASE_DIR, 'shots.db')
>>>>>>> a62d80b1
ALLOWED_EXTENSIONS = {'png', 'jpg', 'jpeg', 'gif'}

app = Flask(__name__)
app.config['UPLOAD_FOLDER'] = UPLOAD_FOLDER
app.config['THUMB_FOLDER'] = THUMB_FOLDER
app.config['MAX_CONTENT_LENGTH'] = 16 * 1024 * 1024  # 16MB
app.secret_key = os.environ.get('SECRET_KEY', os.urandom(24).hex())
app.config['SQLALCHEMY_DATABASE_URI'] = 'sqlite:///' + DATABASE_FILE
app.config['SQLALCHEMY_TRACK_MODIFICATIONS'] = False

db.init_app(app)

with app.app_context():
    db.create_all()
    migrate_from_files(BASE_DIR)

os.makedirs(UPLOAD_FOLDER, exist_ok=True)
os.makedirs(THUMB_FOLDER, exist_ok=True)


def allowed_file(filename: str) -> bool:
    return '.' in filename and filename.rsplit('.', 1)[1].lower() in ALLOWED_EXTENSIONS






def update_indices(entry):
    for field, index in search_indices.items():
        value = str(entry.get(field, "")).lower()
        index.setdefault(value, []).insert(0, entry)


@app.route('/')
def index():


@app.route('/upload', methods=['GET', 'POST'])
def upload():
    if request.method == 'GET':
        return render_template('upload.html')

    file = request.files.get('shot')
    title = request.form.get('title', '')
    movie = request.form.get('movie', '')
    director = request.form.get('director', '')
    dop = request.form.get('dop', '')
    year = request.form.get('year', '')
    if file and allowed_file(file.filename):
        exif = read_exif_metadata(file.stream)
        title = title or exif.get('title', '')
        movie = movie or exif.get('movie', '')
        director = director or exif.get('director', '')
        dop = dop or exif.get('dop', '')
        year = year or exif.get('year', '')
        file.stream.seek(0)
        filename = datetime.now().strftime('%Y%m%d%H%M%S_') + secure_filename(file.filename)
        filepath = os.path.join(app.config['UPLOAD_FOLDER'], filename)
        file.save(filepath)
<<<<<<< HEAD
        # create thumbnail
        thumb_path = os.path.join(app.config['THUMB_FOLDER'], filename)
        try:
            with Image.open(filepath) as img:
                img.thumbnail((400, 400))
                img.save(thumb_path)
        except Exception:
            pass
        entries = load_entries()
        entries.insert(0, {
            'title': title,
            'filename': filename,
            'movie': movie,
            'director': director,
            'dop': dop,
            'year': year,
        })
        save_entries(entries)
=======

>>>>>>> a62d80b1
    return redirect(url_for('index'))


@app.route('/uploads/<filename>')
def uploaded_file(filename):
    return send_from_directory(app.config['UPLOAD_FOLDER'], filename)


@app.route('/thumbs/<filename>')
def thumbnail(filename):
    return send_from_directory(app.config['THUMB_FOLDER'], filename)


if __name__ == '__main__':
    debug = os.environ.get('FLASK_DEBUG', '').lower() in {'1', 'true', 'yes'}
    app.run(debug=debug)<|MERGE_RESOLUTION|>--- conflicted
+++ resolved
@@ -6,12 +6,7 @@
 
 BASE_DIR = os.path.dirname(__file__)
 UPLOAD_FOLDER = os.path.join(BASE_DIR, 'uploads')
-<<<<<<< HEAD
-THUMB_FOLDER = os.path.join(BASE_DIR, 'thumbs')
-DATA_FILE = os.path.join(BASE_DIR, 'data.json')
-=======
-DATABASE_FILE = os.path.join(BASE_DIR, 'shots.db')
->>>>>>> a62d80b1
+
 ALLOWED_EXTENSIONS = {'png', 'jpg', 'jpeg', 'gif'}
 
 app = Flask(__name__)
@@ -72,28 +67,7 @@
         filename = datetime.now().strftime('%Y%m%d%H%M%S_') + secure_filename(file.filename)
         filepath = os.path.join(app.config['UPLOAD_FOLDER'], filename)
         file.save(filepath)
-<<<<<<< HEAD
-        # create thumbnail
-        thumb_path = os.path.join(app.config['THUMB_FOLDER'], filename)
-        try:
-            with Image.open(filepath) as img:
-                img.thumbnail((400, 400))
-                img.save(thumb_path)
-        except Exception:
-            pass
-        entries = load_entries()
-        entries.insert(0, {
-            'title': title,
-            'filename': filename,
-            'movie': movie,
-            'director': director,
-            'dop': dop,
-            'year': year,
-        })
-        save_entries(entries)
-=======
 
->>>>>>> a62d80b1
     return redirect(url_for('index'))
 
 
