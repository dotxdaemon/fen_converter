<!doctype html>
<html lang="en">
  <head>
    <meta charset="utf-8">
    <title>PURE CINEMA</title>
    <meta name="viewport" content="width=device-width, initial-scale=1">
    <style>
      :root {
        --primary: #CC6600;
        --light-bg: #FFF7E6;
        --light-bg2: #FFE6B3;
      }

      body {
        font-family: -apple-system, BlinkMacSystemFont, 'Segoe UI', Roboto, Helvetica, Arial, sans-serif;
        max-width: 900px;
        margin: 0 auto;
        padding: 2em;
<<<<<<< HEAD
        background: linear-gradient(135deg, var(--light-bg) 0%, var(--light-bg2) 100%);
        min-height: 100vh;
        color: #5a3e1b;
        scroll-behavior: smooth;
=======
        background: linear-gradient(135deg, #000, #222);
        color: #c0c0c0;
>>>>>>> 05feadcc
      }

      header {
        text-align: center;
        margin-bottom: 2em;
<<<<<<< HEAD
        padding-bottom: 1em;
        border-bottom: 2px solid #E6C299;
        background: rgba(255, 255, 255, 0.8);
        backdrop-filter: blur(2px);
        position: sticky;
        top: 0;
        z-index: 1;
        box-shadow: 0 2px 4px rgba(0, 0, 0, 0.04);
      }

      header h1 {
        color: var(--primary);
        font-size: 3em;
        letter-spacing: 0.05em;
        text-shadow: 2px 2px 4px rgba(0, 0, 0, 0.1);
        margin: 0;
=======
        position: relative;
      }

      header h1 {
        color: #FFB347;
        font-size: 5em;
        letter-spacing: 0.05em;
        text-transform: uppercase;
        text-shadow: 0 0 10px rgba(255, 179, 71, 0.8), 0 0 20px rgba(255, 179, 71, 0.6);
        margin: 0;
        transition: transform 0.3s;
>>>>>>> 05feadcc
      }

      header h1:hover {
        transform: scale(1.05) rotate(-1deg);
      }

<<<<<<< HEAD
      form input[type="text"],
      form input[type="file"] {
        flex: 1;
        padding: 0.5em;
        border: 1px solid #E6C299;
        border-radius: 4px;
      }

      form input[type="submit"] {
        padding: 0.5em 1em;
        background: var(--primary);
        color: #fff;
        border: none;
        border-radius: 4px;
        cursor: pointer;
        transition: background-color 0.2s;
      }

      form input[type="submit"]:hover {
        background: #b35400;
=======
      header::after {
        content: '';
        position: absolute;
        left: 50%;
        bottom: -0.5em;
        transform: translateX(-50%);
        width: 60%;
        height: 4px;
        background: linear-gradient(90deg, #FFB347, transparent);
        border-radius: 2px;
>>>>>>> 05feadcc
      }

      .gallery {
        list-style: none;
        padding: 0;
        display: grid;
        grid-template-columns: repeat(auto-fill, minmax(250px, 1fr));
        gap: 2em;
      }

      .gallery li {
        background: #111;
        padding: 1em;
        border-radius: 8px;
<<<<<<< HEAD
        box-shadow: 0 2px 4px rgba(204, 102, 0, 0.1);
        transition: transform 0.2s, box-shadow 0.2s;
      }

      .gallery li:hover {
        transform: scale(1.05);
        box-shadow: 0 4px 8px rgba(204, 102, 0, 0.2);
=======
        box-shadow: 0 2px 4px rgba(192, 192, 192, 0.1);
        transition: transform 0.2s;
      }

      .gallery li:hover {
        transform: scale(1.02);
>>>>>>> 05feadcc
      }

      .gallery img {
        width: 100%;
        height: auto;
        display: block;
        border-radius: 4px;
      }

      a {
        color: #FFB347;
      }
    </style>
  </head>
  <body>
    <header>
      <h1>PURE CINEMA</h1>
    </header>
    <p><a href="{{ url_for('upload') }}">Upload a new shot</a></p>

    <ul class="gallery">
    {% for entry in entries %}
      <li>
        {% if entry.title %}<h3>{{ entry.title }}</h3>{% endif %}
        <img src="{{ url_for('uploaded_file', filename=entry.filename) }}" alt="{{ entry.title }}" />
        <p>
          {% if entry.movie %}<strong>Movie:</strong> {{ entry.movie }}<br>{% endif %}
          {% if entry.director %}<strong>Director:</strong> {{ entry.director }}<br>{% endif %}
          {% if entry.dop %}<strong>DOP:</strong> {{ entry.dop }}<br>{% endif %}
          {% if entry.year %}<strong>Year:</strong> {{ entry.year }}{% endif %}
        </p>
      </li>
    {% else %}
      <li>No shots yet.</li>
    {% endfor %}
    </ul>
  </body>
</html><|MERGE_RESOLUTION|>--- conflicted
+++ resolved
@@ -16,89 +16,20 @@
         max-width: 900px;
         margin: 0 auto;
         padding: 2em;
-<<<<<<< HEAD
-        background: linear-gradient(135deg, var(--light-bg) 0%, var(--light-bg2) 100%);
-        min-height: 100vh;
-        color: #5a3e1b;
-        scroll-behavior: smooth;
-=======
-        background: linear-gradient(135deg, #000, #222);
-        color: #c0c0c0;
->>>>>>> 05feadcc
+
       }
 
       header {
         text-align: center;
         margin-bottom: 2em;
-<<<<<<< HEAD
-        padding-bottom: 1em;
-        border-bottom: 2px solid #E6C299;
-        background: rgba(255, 255, 255, 0.8);
-        backdrop-filter: blur(2px);
-        position: sticky;
-        top: 0;
-        z-index: 1;
-        box-shadow: 0 2px 4px rgba(0, 0, 0, 0.04);
-      }
 
-      header h1 {
-        color: var(--primary);
-        font-size: 3em;
-        letter-spacing: 0.05em;
-        text-shadow: 2px 2px 4px rgba(0, 0, 0, 0.1);
-        margin: 0;
-=======
-        position: relative;
-      }
-
-      header h1 {
-        color: #FFB347;
-        font-size: 5em;
-        letter-spacing: 0.05em;
-        text-transform: uppercase;
-        text-shadow: 0 0 10px rgba(255, 179, 71, 0.8), 0 0 20px rgba(255, 179, 71, 0.6);
-        margin: 0;
-        transition: transform 0.3s;
->>>>>>> 05feadcc
       }
 
       header h1:hover {
         transform: scale(1.05) rotate(-1deg);
       }
 
-<<<<<<< HEAD
-      form input[type="text"],
-      form input[type="file"] {
-        flex: 1;
-        padding: 0.5em;
-        border: 1px solid #E6C299;
-        border-radius: 4px;
-      }
 
-      form input[type="submit"] {
-        padding: 0.5em 1em;
-        background: var(--primary);
-        color: #fff;
-        border: none;
-        border-radius: 4px;
-        cursor: pointer;
-        transition: background-color 0.2s;
-      }
-
-      form input[type="submit"]:hover {
-        background: #b35400;
-=======
-      header::after {
-        content: '';
-        position: absolute;
-        left: 50%;
-        bottom: -0.5em;
-        transform: translateX(-50%);
-        width: 60%;
-        height: 4px;
-        background: linear-gradient(90deg, #FFB347, transparent);
-        border-radius: 2px;
->>>>>>> 05feadcc
       }
 
       .gallery {
@@ -113,22 +44,7 @@
         background: #111;
         padding: 1em;
         border-radius: 8px;
-<<<<<<< HEAD
-        box-shadow: 0 2px 4px rgba(204, 102, 0, 0.1);
-        transition: transform 0.2s, box-shadow 0.2s;
-      }
 
-      .gallery li:hover {
-        transform: scale(1.05);
-        box-shadow: 0 4px 8px rgba(204, 102, 0, 0.2);
-=======
-        box-shadow: 0 2px 4px rgba(192, 192, 192, 0.1);
-        transition: transform 0.2s;
-      }
-
-      .gallery li:hover {
-        transform: scale(1.02);
->>>>>>> 05feadcc
       }
 
       .gallery img {
