--- conflicted
+++ resolved
@@ -72,14 +72,7 @@
     </header>
     {% if current_user.is_authenticated %}
     <p><a href="{{ url_for('upload') }}">Upload a new shot</a></p>
-<<<<<<< HEAD
-    {% endif %}
-=======
-    <form action="{{ url_for('search') }}" method="get" style="margin-bottom:1em;">
-      <input type="text" name="q" placeholder="Search" value="{{ query }}" />
-      <input type="submit" value="Search" />
-    </form>
->>>>>>> 386a6de9
+
 
     <ul class="gallery">
     {% for entry in entries %}
